--- conflicted
+++ resolved
@@ -42,36 +42,20 @@
 
 ## Usage
 
-<<<<<<< HEAD
 # Analyze a single source file
 npx explain-me -f ./path/to/file.go
 
 # Analyze all files in a directory (non-recursive)
 npx explain-me -d ./path/to/directory
-=======
-# Basic usage: explain a source code file
-npx explain-me -f ./path/to/file.go
->>>>>>> 347a269c
 
 # Use a custom prompt to tailor the explanation
 npx explain-me -f ./path/to/file.py --prompt "Summarize this function briefly:"
 
-<<<<<<< HEAD
 # Summarize code with the built-in summary mode
 npx explain-me -f ./path/to/file.js --summary
 
 # Check code for bugs and bad practices
 npx explain-me -f ./path/to/file.ts --bug-check
-=======
-# Analyze all files in a directory (non-recursive)
-npx explain-me -d ./path/to/project
-
-# Generate a concise summary explanation (default prompt in English)
-npx explain-me -f ./path/to/file.js --summary
-
-# Combine summary mode with custom prompt
-npx explain-me -f ./path/to/file.js --summary --prompt "Focus on security implications:"
->>>>>>> 347a269c
 
 # Start interactive chat mode
 npx explain-me --chat-mode
@@ -112,11 +96,7 @@
 ```bash
 $ npx explain-me
 
-<<<<<<< HEAD
 ❌ Usage: explain-me -f <file_path> OR -d <directory_path> [--prompt "custom prompt"] [--summary] [--bug-check] [--chat-mode]
-=======
-❌ Usage: explain-me -f <file_path> OR -d <directory_path> [--prompt "your prompt"] [--summary] [--bug-check]
->>>>>>> 347a269c
 
 Usage: explain-me [options]
 
